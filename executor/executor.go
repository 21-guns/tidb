// Copyright 2015 PingCAP, Inc.
//
// Licensed under the Apache License, Version 2.0 (the "License");
// you may not use this file except in compliance with the License.
// You may obtain a copy of the License at
//
//     http://www.apache.org/licenses/LICENSE-2.0
//
// Unless required by applicable law or agreed to in writing, software
// distributed under the License is distributed on an "AS IS" BASIS,
// See the License for the specific language governing permissions and
// limitations under the License.

package executor

import (
	"sync"
	"sync/atomic"

	"github.com/juju/errors"
	"github.com/pingcap/tidb/ast"
	"github.com/pingcap/tidb/context"
	"github.com/pingcap/tidb/expression"
	"github.com/pingcap/tidb/infoschema"
	"github.com/pingcap/tidb/inspectkv"
	"github.com/pingcap/tidb/kv"
	"github.com/pingcap/tidb/model"
	"github.com/pingcap/tidb/mysql"
	"github.com/pingcap/tidb/plan"
	"github.com/pingcap/tidb/table"
	"github.com/pingcap/tidb/tablecodec"
	"github.com/pingcap/tidb/terror"
	"github.com/pingcap/tidb/util/ranger"
	"github.com/pingcap/tidb/util/types"
)

var (
	_ Executor = &CheckTableExec{}
	_ Executor = &DummyScanExec{}
	_ Executor = &ExistsExec{}
	_ Executor = &HashAggExec{}
	_ Executor = &LimitExec{}
	_ Executor = &MaxOneRowExec{}
	_ Executor = &ProjectionExec{}
	_ Executor = &ReverseExec{}
	_ Executor = &SelectionExec{}
	_ Executor = &SelectLockExec{}
	_ Executor = &ShowDDLExec{}
	_ Executor = &SortExec{}
	_ Executor = &StreamAggExec{}
	_ Executor = &TableDualExec{}
	_ Executor = &TableScanExec{}
	_ Executor = &TopnExec{}
	_ Executor = &UnionExec{}
)

// Error instances.
var (
	ErrUnknownPlan     = terror.ClassExecutor.New(codeUnknownPlan, "Unknown plan")
	ErrPrepareMulti    = terror.ClassExecutor.New(codePrepareMulti, "Can not prepare multiple statements")
	ErrStmtNotFound    = terror.ClassExecutor.New(codeStmtNotFound, "Prepared statement not found")
	ErrSchemaChanged   = terror.ClassExecutor.New(codeSchemaChanged, "Schema has changed")
	ErrWrongParamCount = terror.ClassExecutor.New(codeWrongParamCount, "Wrong parameter count")
	ErrRowKeyCount     = terror.ClassExecutor.New(codeRowKeyCount, "Wrong row key entry count")
	ErrPrepareDDL      = terror.ClassExecutor.New(codePrepareDDL, "Can not prepare DDL statements")
	ErrPasswordNoMatch = terror.ClassExecutor.New(CodePasswordNoMatch, "Can't find any matching row in the user table")
	ErrResultIsEmpty   = terror.ClassExecutor.New(codeResultIsEmpty, "result is empty")
	ErrBuildExecutor   = terror.ClassExecutor.New(codeErrBuildExec, "Failed to build executor")
	ErrBatchInsertFail = terror.ClassExecutor.New(codeBatchInsertFail, "Batch insert failed, please clean the table and try again.")
)

// Error codes.
const (
	codeUnknownPlan     terror.ErrCode = 1
	codePrepareMulti    terror.ErrCode = 2
	codeStmtNotFound    terror.ErrCode = 3
	codeSchemaChanged   terror.ErrCode = 4
	codeWrongParamCount terror.ErrCode = 5
	codeRowKeyCount     terror.ErrCode = 6
	codePrepareDDL      terror.ErrCode = 7
	codeResultIsEmpty   terror.ErrCode = 8
	codeErrBuildExec    terror.ErrCode = 9
	codeBatchInsertFail terror.ErrCode = 10
	CodePasswordNoMatch terror.ErrCode = 1133 // MySQL error code
	CodeCannotUser      terror.ErrCode = 1396 // MySQL error code
)

// Row represents a result set row, it may be returned from a table, a join, or a projection.
type Row struct {
	// Data is the output record data for current Plan.
	Data []types.Datum
	// RowKeys contains all table row keys in the row.
	RowKeys []*RowKeyEntry
}

// RowKeyEntry represents a row key read from a table.
type RowKeyEntry struct {
	// Tbl is the table which this row come from.
	Tbl table.Table
	// Handle is Row key.
	Handle int64
	// TableName is table alias name.
	TableName string
}

// Executor executes a query.
type Executor interface {
	Next() (*Row, error)
	Close() error
	Schema() *expression.Schema
}

// ShowDDLExec represents a show DDL executor.
type ShowDDLExec struct {
	schema  *expression.Schema
	ctx     context.Context
	ddlInfo *inspectkv.DDLInfo
	bgInfo  *inspectkv.DDLInfo
	done    bool
}

// Schema implements the Executor Schema interface.
func (e *ShowDDLExec) Schema() *expression.Schema {
	return e.schema
}

// Next implements the Executor Next interface.
func (e *ShowDDLExec) Next() (*Row, error) {
	if e.done {
		return nil, nil
	}
	var ddlOwner, ddlJob string
	if e.ddlInfo.Owner != nil {
		ddlOwner = e.ddlInfo.Owner.String()
	}
	if e.ddlInfo.Job != nil {
		ddlJob = e.ddlInfo.Job.String()
	}

	var bgOwner, bgJob string
	if e.bgInfo.Owner != nil {
		bgOwner = e.bgInfo.Owner.String()
	}
	if e.bgInfo.Job != nil {
		bgJob = e.bgInfo.Job.String()
	}

	row := &Row{}
	row.Data = types.MakeDatums(
		e.ddlInfo.SchemaVer,
		ddlOwner,
		ddlJob,
		e.bgInfo.SchemaVer,
		bgOwner,
		bgJob,
	)
	e.done = true

	return row, nil
}

// Close implements the Executor Close interface.
func (e *ShowDDLExec) Close() error {
	return nil
}

// CheckTableExec represents a check table executor.
// It is built from the "admin check table" statement, and it checks if the
// index matches the records in the table.
type CheckTableExec struct {
	tables []*ast.TableName
	ctx    context.Context
	done   bool
	is     infoschema.InfoSchema
}

// Schema implements the Executor Schema interface.
func (e *CheckTableExec) Schema() *expression.Schema {
	return expression.NewSchema()
}

// Next implements the Executor Next interface.
func (e *CheckTableExec) Next() (*Row, error) {
	if e.done {
		return nil, nil
	}

	dbName := model.NewCIStr(e.ctx.GetSessionVars().CurrentDB)

	for _, t := range e.tables {
		tb, err := e.is.TableByName(dbName, t.Name)
		if err != nil {
			return nil, errors.Trace(err)
		}
		for _, idx := range tb.Indices() {
			txn := e.ctx.Txn()
			err = inspectkv.CompareIndexData(txn, tb, idx)
			if err != nil {
				return nil, errors.Errorf("%v err:%v", t.Name, err)
			}
		}
	}
	e.done = true

	return nil, nil
}

// Close implements plan.Plan Close interface.
func (e *CheckTableExec) Close() error {
	return nil
}

// SelectLockExec represents a select lock executor.
// It is built from the "SELECT .. FOR UPDATE" or the "SELECT .. LOCK IN SHARE MODE" statement.
// For "SELECT .. FOR UPDATE" statement, it locks every row key from source Executor.
// After the execution, the keys are buffered in transaction, and will be sent to KV
// when doing commit. If there is any key already locked by another transaction,
// the transaction will rollback and retry.
type SelectLockExec struct {
	Src    Executor
	Lock   ast.SelectLockType
	ctx    context.Context
	schema *expression.Schema
}

// Schema implements the Executor Schema interface.
func (e *SelectLockExec) Schema() *expression.Schema {
	return e.schema
}

// Next implements the Executor Next interface.
func (e *SelectLockExec) Next() (*Row, error) {
	row, err := e.Src.Next()
	if err != nil {
		return nil, errors.Trace(err)
	}
	if row == nil {
		return nil, nil
	}
	if len(row.RowKeys) != 0 && e.Lock == ast.SelectLockForUpdate {
		e.ctx.GetSessionVars().TxnCtx.ForUpdate = true
		txn := e.ctx.Txn()
		for _, k := range row.RowKeys {
			lockKey := tablecodec.EncodeRowKeyWithHandle(k.Tbl.Meta().ID, k.Handle)
			err = txn.LockKeys(lockKey)
			if err != nil {
				return nil, errors.Trace(err)
			}
		}
	}
	return row, nil
}

// Close implements the Executor Close interface.
func (e *SelectLockExec) Close() error {
	return e.Src.Close()
}

// LimitExec represents limit executor
// It ignores 'Offset' rows from src, then returns 'Count' rows at maximum.
type LimitExec struct {
	Src    Executor
	Offset uint64
	Count  uint64
	Idx    uint64
	schema *expression.Schema
}

// Schema implements the Executor Schema interface.
func (e *LimitExec) Schema() *expression.Schema {
	return e.schema
}

// Next implements the Executor Next interface.
func (e *LimitExec) Next() (*Row, error) {
	for e.Idx < e.Offset {
		srcRow, err := e.Src.Next()
		if err != nil {
			return nil, errors.Trace(err)
		}
		if srcRow == nil {
			return nil, nil
		}
		e.Idx++
	}
	if e.Idx >= e.Count+e.Offset {
		return nil, nil
	}
	srcRow, err := e.Src.Next()
	if err != nil {
		return nil, errors.Trace(err)
	}
	if srcRow == nil {
		return nil, nil
	}
	e.Idx++
	return srcRow, nil
}

// Close implements the Executor Close interface.
func (e *LimitExec) Close() error {
	e.Idx = 0
	return e.Src.Close()
}

// orderByRow binds a row to its order values, so it can be sorted.
type orderByRow struct {
	key []types.Datum
	row *Row
}

// ReverseExec produces reverse ordered result, it is used to wrap executors that do not support reverse scan.
type ReverseExec struct {
	Src    Executor
	rows   []*Row
	cursor int
	done   bool
}

// Schema implements the Executor Schema interface.
func (e *ReverseExec) Schema() *expression.Schema {
	return e.Src.Schema()
}

// Next implements the Executor Next interface.
func (e *ReverseExec) Next() (*Row, error) {
	if !e.done {
		for {
			row, err := e.Src.Next()
			if err != nil {
				return nil, errors.Trace(err)
			}
			if row == nil {
				break
			}
			e.rows = append(e.rows, row)
		}
		e.cursor = len(e.rows) - 1
		e.done = true
	}
	if e.cursor < 0 {
		return nil, nil
	}
	row := e.rows[e.cursor]
	e.cursor--
	return row, nil
}

// Close implements the Executor Close interface.
func (e *ReverseExec) Close() error {
	return e.Src.Close()
}

func init() {
	// While doing optimization in the plan package, we need to execute uncorrelated subquery,
	// but the plan package cannot import the executor package because of the dependency cycle.
	// So we assign a function implemented in the executor package to the plan package to avoid the dependency cycle.
	plan.EvalSubquery = func(p plan.PhysicalPlan, is infoschema.InfoSchema, ctx context.Context) (rows [][]types.Datum, err error) {
		err = ctx.ActivePendingTxn()
		if err != nil {
			return rows, errors.Trace(err)
		}
		e := &executorBuilder{is: is, ctx: ctx}
		exec := e.build(p)
		if e.err != nil {
			return rows, errors.Trace(err)
		}
		for {
			row, err := exec.Next()
			if err != nil {
				return rows, errors.Trace(err)
			}
			if row == nil {
				return rows, nil
			}
			rows = append(rows, row.Data)
		}
	}
	tableMySQLErrCodes := map[terror.ErrCode]uint16{
		CodeCannotUser:      mysql.ErrCannotUser,
		CodePasswordNoMatch: mysql.ErrPasswordNoMatch,
	}
	terror.ErrClassToMySQLCodes[terror.ClassExecutor] = tableMySQLErrCodes
}

// ProjectionExec represents a select fields executor.
type ProjectionExec struct {
	Src      Executor
	schema   *expression.Schema
	executed bool
	ctx      context.Context
	exprs    []expression.Expression
}

// Schema implements the Executor Schema interface.
func (e *ProjectionExec) Schema() *expression.Schema {
	return e.schema
}

// Next implements the Executor Next interface.
func (e *ProjectionExec) Next() (retRow *Row, err error) {
	var rowKeys []*RowKeyEntry
	var srcRow *Row
	if e.Src != nil {
		srcRow, err = e.Src.Next()
		if err != nil {
			return nil, errors.Trace(err)
		}
		if srcRow == nil {
			return nil, nil
		}
		rowKeys = srcRow.RowKeys
	} else {
		// If Src is nil, only one row should be returned.
		if e.executed {
			return nil, nil
		}
	}
	e.executed = true
	row := &Row{
		RowKeys: rowKeys,
		Data:    make([]types.Datum, 0, len(e.exprs)),
	}
	for _, expr := range e.exprs {
		val, err := expr.Eval(srcRow.Data)
		if err != nil {
			return nil, errors.Trace(err)
		}
		row.Data = append(row.Data, val)
	}
	return row, nil
}

// Close implements the Executor Close interface.
func (e *ProjectionExec) Close() error {
	if e.Src != nil {
		return e.Src.Close()
	}
	return nil
}

// TableDualExec represents a dual table executor.
type TableDualExec struct {
	schema    *expression.Schema
	rowCount  int
	returnCnt int
}

// Init implements the Executor Init interface.
func (e *TableDualExec) Init() {
	e.returnCnt = 0
}

// Schema implements the Executor Schema interface.
func (e *TableDualExec) Schema() *expression.Schema {
	return e.schema
}

// Next implements the Executor Next interface.
func (e *TableDualExec) Next() (*Row, error) {
	if e.returnCnt >= e.rowCount {
		return nil, nil
	}
	e.returnCnt++
	return &Row{}, nil
}

// Close implements the Executor interface.
func (e *TableDualExec) Close() error {
	return nil
}

// SelectionExec represents a filter executor.
type SelectionExec struct {
	Src    Executor
	ctx    context.Context
	schema *expression.Schema

	// scanController will tell whether this selection need to
	// control the condition of below scan executor.
	scanController bool
	controllerInit bool
	Conditions     []expression.Expression
}

// Schema implements the Executor Schema interface.
func (e *SelectionExec) Schema() *expression.Schema {
	return e.schema
}

// initController will init the conditions of the below scan executor.
// It will first substitute the correlated column to constant, then build range and filter by new conditions.
func (e *SelectionExec) initController() error {
	sc := e.ctx.GetSessionVars().StmtCtx
	client := e.ctx.GetClient()
	newConds := make([]expression.Expression, 0, len(e.Conditions))
	for _, cond := range e.Conditions {
		newCond, err := expression.SubstituteCorCol2Constant(cond.Clone())
		if err != nil {
			return errors.Trace(err)
		}
		newConds = append(newConds, newCond)
	}

	switch x := e.Src.(type) {
	case *XSelectTableExec:
<<<<<<< HEAD
		accessCondition, restCondtion := plan.DetachTableScanConditions(newConds, plan.GetPkName(x.tableInfo))
=======
		accessCondition, restCondtion := ranger.DetachTableScanConditions(newConds, x.tableInfo.GetPkName())
>>>>>>> 9a9db91f
		x.where, _, _ = expression.ExpressionsToPB(sc, restCondtion, client)
		ranges, err := ranger.BuildTableRange(accessCondition, sc)
		if err != nil {
			return errors.Trace(err)
		}
		x.ranges = ranges
	case *XSelectIndexExec:
		accessCondition, newConds, _, accessInAndEqCount := ranger.DetachIndexScanConditions(newConds, x.index)
		idxConds, tblConds := ranger.DetachIndexFilterConditions(newConds, x.index.Columns, x.tableInfo)
		x.indexConditionPBExpr, _, _ = expression.ExpressionsToPB(sc, idxConds, client)
		tableConditionPBExpr, _, _ := expression.ExpressionsToPB(sc, tblConds, client)
		var err error
		x.ranges, err = ranger.BuildIndexRange(sc, x.tableInfo, x.index, accessInAndEqCount, accessCondition)
		if err != nil {
			return errors.Trace(err)
		}
		x.where = tableConditionPBExpr
	default:
		return errors.Errorf("Error type of Executor: %T", x)
	}
	return nil
}

// Next implements the Executor Next interface.
func (e *SelectionExec) Next() (*Row, error) {
	if e.scanController && !e.controllerInit {
		err := e.initController()
		if err != nil {
			return nil, errors.Trace(err)
		}
		e.controllerInit = true
	}
	for {
		srcRow, err := e.Src.Next()
		if err != nil {
			return nil, errors.Trace(err)
		}
		if srcRow == nil {
			return nil, nil
		}
		match, err := expression.EvalBool(e.Conditions, srcRow.Data, e.ctx)
		if err != nil {
			return nil, errors.Trace(err)
		}
		if match {
			return srcRow, nil
		}
	}
}

// Close implements the Executor Close interface.
func (e *SelectionExec) Close() error {
	if e.scanController {
		e.controllerInit = false
	}
	return e.Src.Close()
}

// TableScanExec is a table scan executor without result fields.
type TableScanExec struct {
	t          table.Table
	asName     *model.CIStr
	ctx        context.Context
	ranges     []types.IntColumnRange
	seekHandle int64
	iter       kv.Iterator
	cursor     int
	schema     *expression.Schema
	columns    []*model.ColumnInfo

	isInfoSchema     bool
	infoSchemaRows   [][]types.Datum
	infoSchemaCursor int
}

// Schema implements the Executor Schema interface.
func (e *TableScanExec) Schema() *expression.Schema {
	return e.schema
}

// Next implements the Executor interface.
func (e *TableScanExec) Next() (*Row, error) {
	if e.isInfoSchema {
		return e.nextForInfoSchema()
	}
	for {
		if e.cursor >= len(e.ranges) {
			return nil, nil
		}
		ran := e.ranges[e.cursor]
		if e.seekHandle < ran.LowVal {
			e.seekHandle = ran.LowVal
		}
		if e.seekHandle > ran.HighVal {
			e.cursor++
			continue
		}
		handle, found, err := e.t.Seek(e.ctx, e.seekHandle)
		if err != nil {
			return nil, errors.Trace(err)
		}
		if !found {
			return nil, nil
		}
		if handle > ran.HighVal {
			// The handle is out of the current range, but may be in following ranges.
			// We seek to the range that may contains the handle, so we
			// don't need to seek key again.
			inRange := e.seekRange(handle)
			if !inRange {
				// The handle may be less than the current range low value, can not
				// return directly.
				continue
			}
		}
		row, err := e.getRow(handle)
		if err != nil {
			return nil, errors.Trace(err)
		}
		e.seekHandle = handle + 1
		return row, nil
	}
}

func (e *TableScanExec) nextForInfoSchema() (*Row, error) {
	if e.infoSchemaRows == nil {
		columns := make([]*table.Column, e.schema.Len())
		for i, v := range e.columns {
			columns[i] = table.ToColumn(v)
		}
		err := e.t.IterRecords(e.ctx, nil, columns, func(h int64, rec []types.Datum, cols []*table.Column) (bool, error) {
			e.infoSchemaRows = append(e.infoSchemaRows, rec)
			return true, nil
		})
		if err != nil {
			return nil, errors.Trace(err)
		}
	}
	if e.infoSchemaCursor >= len(e.infoSchemaRows) {
		return nil, nil
	}
	row := &Row{Data: e.infoSchemaRows[e.infoSchemaCursor]}
	e.infoSchemaCursor++
	return row, nil
}

// seekRange increments the range cursor to the range
// with high value greater or equal to handle.
func (e *TableScanExec) seekRange(handle int64) (inRange bool) {
	for {
		e.cursor++
		if e.cursor >= len(e.ranges) {
			return false
		}
		ran := e.ranges[e.cursor]
		if handle < ran.LowVal {
			return false
		}
		if handle > ran.HighVal {
			continue
		}
		return true
	}
}

func (e *TableScanExec) getRow(handle int64) (*Row, error) {
	row := &Row{}
	var err error

	columns := make([]*table.Column, e.schema.Len())
	for i, v := range e.columns {
		columns[i] = table.ToColumn(v)
	}
	row.Data, err = e.t.RowWithCols(e.ctx, handle, columns)
	if err != nil {
		return nil, errors.Trace(err)
	}

	// Put rowKey to the tail of record row.
	rke := &RowKeyEntry{
		Tbl:    e.t,
		Handle: handle,
	}
	if e.asName != nil && e.asName.L != "" {
		rke.TableName = e.asName.L
	} else {
		rke.TableName = e.t.Meta().Name.L
	}
	row.RowKeys = append(row.RowKeys, rke)
	return row, nil
}

// Close implements the Executor Close interface.
func (e *TableScanExec) Close() error {
	e.iter = nil
	e.cursor = 0
	return nil
}

// ExistsExec represents exists executor.
type ExistsExec struct {
	schema    *expression.Schema
	Src       Executor
	evaluated bool
}

// Schema implements the Executor Schema interface.
func (e *ExistsExec) Schema() *expression.Schema {
	return e.schema
}

// Close implements the Executor Close interface.
func (e *ExistsExec) Close() error {
	e.evaluated = false
	return e.Src.Close()
}

// Next implements the Executor Next interface.
// We always return one row with one column which has true or false value.
func (e *ExistsExec) Next() (*Row, error) {
	if !e.evaluated {
		e.evaluated = true
		srcRow, err := e.Src.Next()
		if err != nil {
			return nil, errors.Trace(err)
		}
		return &Row{Data: []types.Datum{types.NewDatum(srcRow != nil)}}, nil
	}
	return nil, nil
}

// MaxOneRowExec checks if the number of rows that a query returns is at maximum one.
// It's built from subquery expression.
type MaxOneRowExec struct {
	schema    *expression.Schema
	Src       Executor
	evaluated bool
}

// Schema implements the Executor Schema interface.
func (e *MaxOneRowExec) Schema() *expression.Schema {
	return e.schema
}

// Close implements the Executor Close interface.
func (e *MaxOneRowExec) Close() error {
	e.evaluated = false
	return e.Src.Close()
}

// Next implements the Executor Next interface.
func (e *MaxOneRowExec) Next() (*Row, error) {
	if !e.evaluated {
		e.evaluated = true
		srcRow, err := e.Src.Next()
		if err != nil {
			return nil, errors.Trace(err)
		}
		if srcRow == nil {
			return &Row{Data: make([]types.Datum, e.schema.Len())}, nil
		}
		srcRow1, err := e.Src.Next()
		if err != nil {
			return nil, errors.Trace(err)
		}
		if srcRow1 != nil {
			return nil, errors.New("subquery returns more than 1 row")
		}
		return srcRow, nil
	}
	return nil, nil
}

// UnionExec represents union executor.
// UnionExec has multiple source Executors, it executes them sequentially, and do conversion to the same type
// as source Executors may has different field type, we need to do conversion.
type UnionExec struct {
	schema   *expression.Schema
	Srcs     []Executor
	ctx      context.Context
	inited   bool
	finished atomic.Value
	resultCh chan *execResult
	rows     []*Row
	cursor   int
	wg       sync.WaitGroup
	closedCh chan struct{}
}

type execResult struct {
	rows []*Row
	err  error
}

// Schema implements the Executor Schema interface.
func (e *UnionExec) Schema() *expression.Schema {
	return e.schema
}

func (e *UnionExec) waitAllFinished() {
	e.wg.Wait()
	close(e.resultCh)
	close(e.closedCh)
}

func (e *UnionExec) fetchData(idx int) {
	defer e.wg.Done()
	for {
		result := &execResult{
			rows: make([]*Row, 0, batchSize),
			err:  nil,
		}
		for i := 0; i < batchSize; i++ {
			if e.finished.Load().(bool) {
				return
			}
			row, err := e.Srcs[idx].Next()
			if err != nil {
				e.finished.Store(true)
				result.err = err
				e.resultCh <- result
				return
			}
			if row == nil {
				if len(result.rows) > 0 {
					e.resultCh <- result
				}
				return
			}
			// TODO: Add cast function in plan building phase.
			for j := range row.Data {
				col := e.schema.Columns[j]
				val, err := row.Data[j].ConvertTo(e.ctx.GetSessionVars().StmtCtx, col.RetType)
				if err != nil {
					e.finished.Store(true)
					result.err = err
					e.resultCh <- result
					return
				}
				row.Data[j] = val
			}
			result.rows = append(result.rows, row)
		}
		e.resultCh <- result
	}
}

// Next implements the Executor Next interface.
func (e *UnionExec) Next() (*Row, error) {
	if !e.inited {
		e.finished.Store(false)
		e.resultCh = make(chan *execResult, len(e.Srcs))
		e.closedCh = make(chan struct{})
		for i := range e.Srcs {
			e.wg.Add(1)
			go e.fetchData(i)
		}
		go e.waitAllFinished()
		e.inited = true
	}
	if e.cursor >= len(e.rows) {
		result, ok := <-e.resultCh
		if !ok {
			return nil, nil
		}
		if result.err != nil {
			return nil, errors.Trace(result.err)
		}
		if len(result.rows) == 0 {
			return nil, nil
		}
		e.rows = result.rows
		e.cursor = 0
	}
	row := e.rows[e.cursor]
	e.cursor++
	return row, nil
}

// Close implements the Executor Close interface.
func (e *UnionExec) Close() error {
	e.finished.Store(true)
	if e.inited {
		<-e.closedCh
	}
	e.cursor = 0
	e.inited = false
	e.rows = nil
	for _, sel := range e.Srcs {
		er := sel.Close()
		if er != nil {
			return errors.Trace(er)
		}
	}
	return nil
}

// DummyScanExec returns zero results, when some where condition never match, there won't be any
// rows to return, so DummyScan is used to avoid real scan on KV.
type DummyScanExec struct {
	schema *expression.Schema
}

// Schema implements the Executor Schema interface.
func (e *DummyScanExec) Schema() *expression.Schema {
	return e.schema
}

// Close implements the Executor Close interface.
func (e *DummyScanExec) Close() error {
	return nil
}

// Next implements the Executor Next interface.
func (e *DummyScanExec) Next() (*Row, error) {
	return nil, nil
}

// CacheExec represents Cache executor.
// it stores the return values of the executor of its child node.
type CacheExec struct {
	schema      *expression.Schema
	Src         Executor
	storedRows  []*Row
	cursor      int
	srcFinished bool
}

// Schema implements the Executor Schema interface.
func (e *CacheExec) Schema() *expression.Schema {
	return e.schema
}

// Close implements the Executor Close interface.
func (e *CacheExec) Close() error {
	e.cursor = 0
	return nil
}

// Next implements the Executor Next interface.
func (e *CacheExec) Next() (*Row, error) {
	if e.srcFinished && e.cursor >= len(e.storedRows) {
		return nil, nil
	}
	if !e.srcFinished {
		row, err := e.Src.Next()
		if err != nil {
			return nil, errors.Trace(err)
		}
		if row == nil {
			e.srcFinished = true
			err := e.Src.Close()
			if err != nil {
				return nil, errors.Trace(err)
			}
		}
		e.storedRows = append(e.storedRows, row)
	}
	row := e.storedRows[e.cursor]
	e.cursor++
	return row, nil
}<|MERGE_RESOLUTION|>--- conflicted
+++ resolved
@@ -504,11 +504,7 @@
 
 	switch x := e.Src.(type) {
 	case *XSelectTableExec:
-<<<<<<< HEAD
-		accessCondition, restCondtion := plan.DetachTableScanConditions(newConds, plan.GetPkName(x.tableInfo))
-=======
 		accessCondition, restCondtion := ranger.DetachTableScanConditions(newConds, x.tableInfo.GetPkName())
->>>>>>> 9a9db91f
 		x.where, _, _ = expression.ExpressionsToPB(sc, restCondtion, client)
 		ranges, err := ranger.BuildTableRange(accessCondition, sc)
 		if err != nil {
