// Copyright 2015 PingCAP, Inc.
//
// Licensed under the Apache License, Version 2.0 (the "License");
// you may not use this file except in compliance with the License.
// You may obtain a copy of the License at
//
//     http://www.apache.org/licenses/LICENSE-2.0
//
// Unless required by applicable law or agreed to in writing, software
// distributed under the License is distributed on an "AS IS" BASIS,
// See the License for the specific language governing permissions and
// limitations under the License.

package model

import (
	"strings"

	"github.com/pingcap/tidb/mysql"
	"github.com/pingcap/tidb/util/types"
)

// SchemaState is the state for schema elements.
type SchemaState byte

const (
	// StateNone means this schema element is absent and can't be used.
	StateNone SchemaState = iota
	// StateDeleteOnly means we can only delete items for this schema element.
	StateDeleteOnly
	// StateWriteOnly means we can use any write operation on this schema element,
	// but outer can't read the changed data.
	StateWriteOnly
	// StateWriteReorganization means we are re-organizating whole data after write only state.
	StateWriteReorganization
	// StateDeleteReorganization means we are re-organizating whole data after delete only state.
	StateDeleteReorganization
	// StatePublic means this schema element is ok for all write and read operations.
	StatePublic
)

// String implements fmt.Stringer interface.
func (s SchemaState) String() string {
	switch s {
	case StateDeleteOnly:
		return "delete only"
	case StateWriteOnly:
		return "write only"
	case StateWriteReorganization:
		return "write reorganization"
	case StateDeleteReorganization:
		return "delete reorganization"
	case StatePublic:
		return "public"
	default:
		return "none"
	}
}

// ColumnInfo provides meta data describing of a table column.
type ColumnInfo struct {
	ID                  int64               `json:"id"`
	Name                CIStr               `json:"name"`
	Offset              int                 `json:"offset"`
	OriginDefaultValue  interface{}         `json:"origin_default"`
	DefaultValue        interface{}         `json:"default"`
	GeneratedExprString string              `json:"generated_expr_string"`
	GeneratedStored     bool                `json:"generated_stored"`
	Dependences         map[string]struct{} `json:"dependences"`
	types.FieldType     `json:"type"`
	State               SchemaState `json:"state"`
	Comment             string      `json:"comment"`
}

// Clone clones ColumnInfo.
func (c *ColumnInfo) Clone() *ColumnInfo {
	nc := *c
	return &nc
}

// TableInfo provides meta data describing a DB table.
type TableInfo struct {
	ID      int64  `json:"id"`
	Name    CIStr  `json:"name"`
	Charset string `json:"charset"`
	Collate string `json:"collate"`
	// Columns are listed in the order in which they appear in the schema.
	Columns     []*ColumnInfo `json:"cols"`
	Indices     []*IndexInfo  `json:"index_info"`
	ForeignKeys []*FKInfo     `json:"fk_info"`
	State       SchemaState   `json:"state"`
	PKIsHandle  bool          `json:"pk_is_handle"`
	Comment     string        `json:"comment"`
	AutoIncID   int64         `json:"auto_inc_id"`
	MaxColumnID int64         `json:"max_col_id"`
	MaxIndexID  int64         `json:"max_idx_id"`
	// OldSchemaID :
	// Because auto increment ID has schemaID as prefix,
	// We need to save original schemaID to keep autoID unchanged
	// while renaming a table from one database to another.
	OldSchemaID int64 `json:"old_schema_id,omitempty"`
}

// Clone clones TableInfo.
func (t *TableInfo) Clone() *TableInfo {
	nt := *t
	nt.Columns = make([]*ColumnInfo, len(t.Columns))
	nt.Indices = make([]*IndexInfo, len(t.Indices))
	nt.ForeignKeys = make([]*FKInfo, len(t.ForeignKeys))

	for i := range t.Columns {
		nt.Columns[i] = t.Columns[i].Clone()
	}

	for i := range t.Indices {
		nt.Indices[i] = t.Indices[i].Clone()
	}

	for i := range t.ForeignKeys {
		nt.ForeignKeys[i] = t.ForeignKeys[i].Clone()
	}

	return &nt
}

// GetPkName will return the pk name if pk exists.
func (t *TableInfo) GetPkName() CIStr {
	if t.PKIsHandle {
		for _, colInfo := range t.Columns {
			if mysql.HasPriKeyFlag(colInfo.Flag) {
				return colInfo.Name
			}
		}
	}
	return CIStr{}
}

<<<<<<< HEAD
// GetPkColInfo gets the ColumnInfo of pk if exists.
// Make sure PkIsHandle checked before call this method.
func (t *TableInfo) GetPkColInfo() *ColumnInfo {
	for _, colInfo := range t.Columns {
		if mysql.HasPriKeyFlag(colInfo.Flag) {
			return colInfo
		}
	}
	return nil
=======
// ColumnIsInIndex checks whether c is included in any indices of t.
func (t *TableInfo) ColumnIsInIndex(c *ColumnInfo) bool {
	for _, index := range t.Indices {
		for _, column := range index.Columns {
			if column.Name.L == c.Name.L {
				return true
			}
		}
	}
	return false
>>>>>>> af5f3f55
}

// IndexColumn provides index column info.
type IndexColumn struct {
	Name   CIStr `json:"name"`   // Index name
	Offset int   `json:"offset"` // Index offset
	// Length of prefix when using column prefix
	// for indexing;
	// UnspecifedLength if not using prefix indexing
	Length int `json:"length"`
}

// Clone clones IndexColumn.
func (i *IndexColumn) Clone() *IndexColumn {
	ni := *i
	return &ni
}

// IndexType is the type of index
type IndexType int

// String implements Stringer interface.
func (t IndexType) String() string {
	switch t {
	case IndexTypeBtree:
		return "BTREE"
	case IndexTypeHash:
		return "HASH"
	}
	return ""
}

// IndexTypes
const (
	IndexTypeBtree IndexType = iota + 1
	IndexTypeHash
)

// IndexInfo provides meta data describing a DB index.
// It corresponds to the statement `CREATE INDEX Name ON Table (Column);`
// See https://dev.mysql.com/doc/refman/5.7/en/create-index.html
type IndexInfo struct {
	ID      int64          `json:"id"`
	Name    CIStr          `json:"idx_name"`   // Index name.
	Table   CIStr          `json:"tbl_name"`   // Table name.
	Columns []*IndexColumn `json:"idx_cols"`   // Index columns.
	Unique  bool           `json:"is_unique"`  // Whether the index is unique.
	Primary bool           `json:"is_primary"` // Whether the index is primary key.
	State   SchemaState    `json:"state"`
	Comment string         `json:"comment"`    // Comment
	Tp      IndexType      `json:"index_type"` // Index type: Btree or Hash
}

// Clone clones IndexInfo.
func (index *IndexInfo) Clone() *IndexInfo {
	ni := *index
	ni.Columns = make([]*IndexColumn, len(index.Columns))
	for i := range index.Columns {
		ni.Columns[i] = index.Columns[i].Clone()
	}
	return &ni
}

// HasPrefixIndex returns whether any columns of this index uses prefix length.
func (index *IndexInfo) HasPrefixIndex() bool {
	for _, ic := range index.Columns {
		if ic.Length != types.UnspecifiedLength {
			return true
		}
	}
	return false
}

// FKInfo provides meta data describing a foreign key constraint.
type FKInfo struct {
	ID       int64       `json:"id"`
	Name     CIStr       `json:"fk_name"`
	RefTable CIStr       `json:"ref_table"`
	RefCols  []CIStr     `json:"ref_cols"`
	Cols     []CIStr     `json:"cols"`
	OnDelete int         `json:"on_delete"`
	OnUpdate int         `json:"on_update"`
	State    SchemaState `json:"state"`
}

// Clone clones FKInfo.
func (fk *FKInfo) Clone() *FKInfo {
	nfk := *fk

	nfk.RefCols = make([]CIStr, len(fk.RefCols))
	nfk.Cols = make([]CIStr, len(fk.Cols))
	copy(nfk.RefCols, fk.RefCols)
	copy(nfk.Cols, fk.Cols)

	return &nfk
}

// DBInfo provides meta data describing a DB.
type DBInfo struct {
	ID      int64        `json:"id"`      // Database ID
	Name    CIStr        `json:"db_name"` // DB name.
	Charset string       `json:"charset"`
	Collate string       `json:"collate"`
	Tables  []*TableInfo `json:"-"` // Tables in the DB.
	State   SchemaState  `json:"state"`
}

// Clone clones DBInfo.
func (db *DBInfo) Clone() *DBInfo {
	newInfo := *db
	newInfo.Tables = make([]*TableInfo, len(db.Tables))
	for i := range db.Tables {
		newInfo.Tables[i] = db.Tables[i].Clone()
	}
	return &newInfo
}

// CIStr is case insensitive string.
type CIStr struct {
	O string `json:"O"` // Original string.
	L string `json:"L"` // Lower case string.
}

// String implements fmt.Stringer interface.
func (cis CIStr) String() string {
	return cis.O
}

// NewCIStr creates a new CIStr.
func NewCIStr(s string) (cs CIStr) {
	cs.O = s
	cs.L = strings.ToLower(s)
	return
}<|MERGE_RESOLUTION|>--- conflicted
+++ resolved
@@ -135,7 +135,6 @@
 	return CIStr{}
 }
 
-<<<<<<< HEAD
 // GetPkColInfo gets the ColumnInfo of pk if exists.
 // Make sure PkIsHandle checked before call this method.
 func (t *TableInfo) GetPkColInfo() *ColumnInfo {
@@ -145,7 +144,8 @@
 		}
 	}
 	return nil
-=======
+}
+
 // ColumnIsInIndex checks whether c is included in any indices of t.
 func (t *TableInfo) ColumnIsInIndex(c *ColumnInfo) bool {
 	for _, index := range t.Indices {
@@ -156,7 +156,6 @@
 		}
 	}
 	return false
->>>>>>> af5f3f55
 }
 
 // IndexColumn provides index column info.
