--- conflicted
+++ resolved
@@ -558,13 +558,8 @@
 		for _, cond := range p.pushedDownConds {
 			conds = append(conds, cond.Clone())
 		}
-<<<<<<< HEAD
-		ts.AccessCondition, ts.filterCondition = DetachTableScanConditions(conds, GetPkName(p.tableInfo))
-		ts.Ranges, err = BuildTableRange(ts.AccessCondition, sc)
-=======
 		ts.AccessCondition, ts.filterCondition = ranger.DetachTableScanConditions(conds, p.tableInfo.GetPkName())
 		ts.Ranges, err = ranger.BuildTableRange(ts.AccessCondition, sc)
->>>>>>> 9a9db91f
 		if err != nil {
 			return nil, errors.Trace(err)
 		}
